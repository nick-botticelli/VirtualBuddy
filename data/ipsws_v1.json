{
  "apiVersion": 1,
  "channels": [
    {
      "id": "regular",
      "name": "Release",
      "note": "Public, stable releases.",
      "icon": "checkmark.seal"
    },
    {
      "id": "devbeta",
      "name": "Developer Beta",
      "note": "Betas meant for developer testing.",
      "icon": "wrench.and.screwdriver",
      "authentication": {
        "name": "Developer Portal",
        "url": "https://developer.apple.com/download",
        "note": "Perform the authentication using the web view that will be opened. Your credentials will be sent directly to Apple and will not be stored locally or on any servers."
      }
    },
    {
      "id": "pubbeta",
      "name": "Public Beta",
      "note": "Betas meant for customer testing.",
      "icon": "sun.and.horizon"
    },
    {
      "id": "seed",
      "name": "Apple Seed",
      "note": "Private betas for select customers.",
      "icon": "tree",
      "authentication": {
        "name": "AppleSeed Portal",
        "url": "https://appleseed.apple.com/",
        "note": "Perform the authentication using the web view that will be opened. Your credentials will be sent directly to Apple and will not be stored locally or on any servers."
      }
    }
  ],
  "groups": [
    {
      "id": "sonoma",
      "name": "macOS Sonoma",
      "majorVersion": "14.0",
      "minHostVersion": "13.0"
    },
    {
      "id": "ventura",
      "name": "macOS Ventura",
      "majorVersion": "13.0",
      "minHostVersion": "12.0"
    },
    {
      "id": "monterey",
      "name": "macOS Monterey",
      "majorVersion": "12.0",
      "minHostVersion": "12.3"
    }
  ],
  "restoreImages": [
    {
      "group": "sonoma",
      "name": "macOS 14 Developer Beta 2",
      "build": "23A5276g",
      "url": "https://updates.cdn-apple.com/2023SummerSeed/fullrestores/032-95861/67600C59-8516-4A46-B9D7-4007D395CEF5/UniversalMac_14.0_23A5276g_Restore.ipsw",
      "channel": "devbeta",
      "needsCookie": false
    },
    {
      "group": "sonoma",
      "name": "macOS 14 Developer Beta 1",
      "build": "23A5257q",
      "url": "https://updates.cdn-apple.com/2023SummerSeed/fullrestores/032-94355/CBE8CBE1-750D-487E-A393-B90FEF60CEBA/UniversalMac_14.0_23A5257q_Restore.ipsw",
      "channel": "devbeta",
      "needsCookie": false
    },
    {
      "group": "ventura",
<<<<<<< HEAD
=======
      "name": "macOS 13.4.1",
      "build": "22F2083",
      "url": "https://updates.cdn-apple.com/2023SpringFCS/fullrestores/042-01864/A8378F91-BA71-40DF-8F0D-606A16F1836B/UniversalMac_13.4.1_22F2083_Restore.ipsw",
      "channel": "regular",
      "needsCookie": false
    },
    {
      "group": "ventura",
      "name": "macOS 13.5 Developer Beta 4",
      "build": "22G5059d",
      "url": "https://updates.cdn-apple.com/2023SpringSeed/fullrestores/042-03209/55CBE04D-FD90-483B-A6D7-45E0FBC1C94F/UniversalMac_13.5_22G5059d_Restore.ipsw",
      "channel": "devbeta",
      "needsCookie": false
    },
    {
      "group": "ventura",
>>>>>>> c22f44cc
      "name": "macOS 13.5 Developer Beta 3",
      "build": "22G5048d",
      "url": "https://updates.cdn-apple.com/2023SpringSeed/fullrestores/032-93679/1D39F2AC-8FD4-46A3-A159-478C76472B16/UniversalMac_13.5_22G5048d_Restore.ipsw",
      "channel": "devbeta",
      "needsCookie": false
    },
    {
      "group": "ventura",
      "name": "macOS 13.5 Developer Beta 2",
      "build": "22G5038d",
      "url": "https://updates.cdn-apple.com/2023SpringSeed/fullrestores/032-92523/E476F5EC-D046-4A76-889B-F19DA354459E/UniversalMac_13.5_22G5038d_Restore.ipsw",
      "channel": "devbeta",
      "needsCookie": false
    },
    {
      "group": "ventura",
      "name": "macOS 13.5 Developer Beta 1",
      "build": "22G5027e",
      "url": "https://updates.cdn-apple.com/2023SpringSeed/fullrestores/032-86178/CE6C5645-C5C3-41A9-B986-D5F0BD7BB10B/UniversalMac_13.5_22G5027e_Restore.ipsw",
      "channel": "devbeta",
      "needsCookie": false
    },
    {
      "group": "ventura",
      "name": "macOS 13.4.1",
      "build": "22F2083",
      "url": "https://updates.cdn-apple.com/2023SpringFCS/fullrestores/042-01864/A8378F91-BA71-40DF-8F0D-606A16F1836B/UniversalMac_13.4.1_22F2083_Restore.ipsw",
      "channel": "regular",
      "needsCookie": false
    },
    {
      "group": "ventura",
      "name": "macOS 13.4",
      "build": "22F66",
      "url": "https://updates.cdn-apple.com/2023SpringFCS/fullrestores/032-84884/F97A22EE-9B5E-4FD5-94C1-B39DCEE8D80F/UniversalMac_13.4_22F66_Restore.ipsw",
      "channel": "regular",
      "needsCookie": false
    },
    {
      "group": "ventura",
      "name": "macOS 13.4 RC 2",
      "build": "22F63",
      "url": "https://updates.cdn-apple.com/2023SpringFCS/fullrestores/032-83954/6E06237C-1B56-4932-A8E1-3A07A3EE03A8/UniversalMac_13.4_22F63_Restore.ipsw",
      "channel": "devbeta",
      "needsCookie": false
    },
    {
      "group": "ventura",
      "name": "macOS 13.4 RC",
      "build": "22F62",
      "url": "https://updates.cdn-apple.com/2023SpringFCS/fullrestores/032-44024/731F1533-53BE-4CEB-AA05-74F333CA904A/UniversalMac_13.4_22F62_Restore.ipsw",
      "channel": "devbeta",
      "needsCookie": false
    },
    {
      "group": "ventura",
      "name": "macOS 13.4 Developer Beta 4",
      "build": "22F5059b",
      "url": "https://updates.cdn-apple.com/2023SpringSeed/fullrestores/032-79565/BA9CBFB7-152C-4FB6-B0B3-47769997BFA1/UniversalMac_13.4_22F5059b_Restore.ipsw",
      "channel": "devbeta",
      "needsCookie": false
    },
    {
      "group": "ventura",
      "name": "macOS 13.4 Developer Beta 3",
      "build": "22F5049e",
      "url": "https://updates.cdn-apple.com/2023SpringSeed/fullrestores/032-76661/573284E7-4A4A-440C-AC01-6065C7A8E667/UniversalMac_13.4_22F5049e_Restore.ipsw",
      "channel": "devbeta",
      "needsCookie": false
    },
    {
      "group": "ventura",
      "name": "macOS 13.4 Developer Beta 2",
      "build": "22F5037d",
      "url": "https://updates.cdn-apple.com/2023SpringSeed/fullrestores/032-69885/ECFA1532-C633-4ACE-9D2C-3B5FD19510D4/UniversalMac_13.4_22F5037d_Restore.ipsw",
      "channel": "devbeta",
      "needsCookie": false
    },
    {
      "group": "ventura",
      "name": "macOS 13.4 Developer Beta 1",
      "build": "22F5027f",
      "url": "https://updates.cdn-apple.com/2023SpringSeed/fullrestores/032-69187/B11709E0-1CF5-4460-A069-D12E1243E2AD/UniversalMac_13.4_22F5027f_Restore.ipsw",
      "channel": "devbeta",
      "needsCookie": false
    },
    {
      "group": "ventura",
      "name": "macOS 13.3.1",
      "build": "22E261",
      "url": "https://updates.cdn-apple.com/2023WinterFCS/fullrestores/032-66602/418BC37A-FCD9-400A-B4FA-022A19576CD4/UniversalMac_13.3.1_22E261_Restore.ipsw",
      "channel": "regular",
      "needsCookie": false
    },
    {
      "group": "ventura",
      "name": "macOS 13.3",
      "build": "22E252",
      "url": "https://updates.cdn-apple.com/2023WinterSeed/fullrestores/002-75537/8250FA0E-0962-46D6-8A90-57A390B9FFD7/UniversalMac_13.3_22E252_Restore.ipsw",
      "channel": "regular",
      "needsCookie": false
    },
    {
      "group": "ventura",
      "name": "macOS 13.3 Developer Beta 3",
      "build": "22E5236f",
      "url": "https://updates.cdn-apple.com/2023WinterSeed/fullrestores/032-60411/1DDA996F-B620-4770-8FFE-87AB2043784D/UniversalMac_13.3_22E5236f_Restore.ipsw",
      "channel": "devbeta",
      "needsCookie": false
    },
    {
      "group": "ventura",
      "name": "macOS 13.3 Developer Beta 2",
      "build": "22E5230e",
      "url": "https://updates.cdn-apple.com/2023WinterSeed/fullrestores/032-54760/AE02E378-FD59-474D-93AB-C52617103C72/UniversalMac_13.3_22E5230e_Restore.ipsw",
      "channel": "devbeta",
      "needsCookie": false
    },
    {
      "group": "ventura",
      "name": "macOS 13.3 Developer Beta 1",
      "build": "22E5219e",
      "url": "https://updates.cdn-apple.com/2023WinterSeed/fullrestores/032-01932/676E0981-4535-4942-A4AE-E14C604CE719/UniversalMac_13.3_22E5219e_Restore.ipsw",
      "channel": "devbeta",
      "needsCookie": false
    },
    {
      "group": "ventura",
      "name": "macOS 13.2.1",
      "build": "22D68",
      "url": "https://updates.cdn-apple.com/2023WinterFCS/fullrestores/032-48346/EFF99C1E-C408-4E7A-A448-12E1468AF06C/UniversalMac_13.2.1_22D68_Restore.ipsw",
      "channel": "regular",
      "needsCookie": false
    },
    {
      "group": "ventura",
      "name": "macOS 13.2",
      "build": "22D49",
      "url": "https://updates.cdn-apple.com/2023WinterFCS/fullrestores/032-35688/0350BB21-2B4B-4850-BF77-70B830283B28/UniversalMac_13.2_22D49_Restore.ipsw",
      "channel": "regular",
      "needsCookie": false
    },
    {
      "group": "ventura",
      "name": "macOS 13.2 Developer Beta 2",
      "build": "22D5038i",
      "url": "https://updates.cdn-apple.com/2023WinterSeed/fullrestores/032-33181/62ECE236-5806-4136-AD08-EDC026FD80A5/UniversalMac_13.2_22D5038i_Restore.ipsw",
      "channel": "devbeta",
      "needsCookie": false
    },
    {
      "group": "ventura",
      "name": "macOS 13.2 Developer Beta 1",
      "build": "22D5027d",
      "url": "https://updates.cdn-apple.com/2023WinterSeed/fullrestores/032-12640/6B472BA3-E678-4251-92D1-7AA23B66F53E/UniversalMac_13.2_22D5027d_Restore.ipsw",
      "channel": "devbeta",
      "needsCookie": false
    },
    {
      "group": "ventura",
      "name": "macOS 13.1",
      "build": "22C65",
      "url": "https://updates.cdn-apple.com/2022FallFCS/fullrestores/012-60270/0A7F49BA-FC31-4AD9-8E45-49B1FB9128A6/UniversalMac_13.1_22C65_Restore.ipsw",
      "channel": "regular",
      "needsCookie": false
    },
    {
      "group": "ventura",
      "name": "macOS 13.1 Developer Beta 4",
      "build": "22C5059b",
      "url": "https://updates.cdn-apple.com/2022FallSeed/fullrestores/032-08112/957EA73A-7C95-4B3C-B99C-2C2C47555832/UniversalMac_13.1_22C5059b_Restore.ipsw",
      "channel": "devbeta",
      "needsCookie": false
    },
    {
      "group": "ventura",
      "name": "macOS 13.1 Developer Beta 3",
      "build": "22C5050e",
      "url": "https://updates.cdn-apple.com/2022FallSeed/fullrestores/032-06252/946CBF92-8F27-49B1-A692-81F54C73D2F0/UniversalMac_13.1_22C5050e_Restore.ipsw",
      "channel": "devbeta",
      "needsCookie": false
    },
    {
      "group": "ventura",
      "name": "macOS 13.1 Developer Beta 2",
      "build": "22C5044e",
      "url": "https://updates.cdn-apple.com/2022FallSeed/fullrestores/032-02019/670C9BA6-67EB-4AE6-A02E-88976F6F3118/UniversalMac_13.1_22C5044e_Restore.ipsw",
      "channel": "devbeta",
      "needsCookie": false
    },
    {
      "group": "ventura",
      "name": "macOS 13.1 Developer Beta 1",
      "build": "22C5033e",
      "url": "https://updates.cdn-apple.com/2022FallSeed/fullrestores/012-82062/10E6B723-51B8-4B2C-BA3B-12A18ED4E719/UniversalMac_13.1_22C5033e_Restore.ipsw",
      "channel": "devbeta",
      "needsCookie": false
    },
    {
      "group": "ventura",
      "name": "macOS 13.0.1",
      "build": "22A400",
      "url": "https://updates.cdn-apple.com/2022FallFCS/fullrestores/012-93802/A7270B0F-05F8-43D1-A9AD-40EF5699E82C/UniversalMac_13.0.1_22A400_Restore.ipsw",
      "channel": "regular",
      "needsCookie": false
    },
    {
      "group": "ventura",
      "name": "macOS 13.0",
      "build": "22A380",
      "url": "https://updates.cdn-apple.com/2022FallFCS/fullrestores/012-92188/2C38BCD1-2BFF-4A10-B358-94E8E28BE805/UniversalMac_13.0_22A380_Restore.ipsw",
      "channel": "regular",
      "needsCookie": false
    },
    {
      "group": "ventura",
      "name": "macOS 13.0 RC",
      "build": "22A379",
      "url": "https://updates.cdn-apple.com/2022FallFCS/fullrestores/071-08994/1118ADF4-1CC9-4554-9333-B1F64CF0C820/UniversalMac_13.0_22A379_Restore.ipsw",
      "channel": "devbeta",
      "needsCookie": false
    },
    {
      "group": "ventura",
      "name": "macOS 13.0 Developer Beta 11",
      "build": "22A5373b",
      "url": "https://updates.cdn-apple.com/2022SummerSeed/fullrestores/012-84563/2FC38C63-3213-4BB6-8E41-2B066332CBE6/UniversalMac_13.0_22A5373b_Restore.ipsw",
      "channel": "devbeta",
      "needsCookie": false
    },
    {
      "group": "ventura",
      "name": "macOS 13.0 Developer Beta 10",
      "build": "22A5365d",
      "url": "https://updates.cdn-apple.com/2022SummerSeed/fullrestores/012-83054/16ECAA12-3A1B-4663-B49B-B1563ECD4314/UniversalMac_13.0_22A5365d_Restore.ipsw",
      "channel": "devbeta",
      "needsCookie": false
    },
    {
      "group": "ventura",
      "name": "macOS 13.0 Developer Beta 9",
      "build": "22A5358e",
      "url": "https://updates.cdn-apple.com/2022SummerSeed/fullrestores/012-71790/AF5A04A6-FF20-44C1-9BFF-43081BDB4D8C/UniversalMac_13.0_22A5358e_Restore.ipsw",
      "channel": "devbeta",
      "needsCookie": false
    },
    {
      "group": "ventura",
      "name": "macOS 13.0 Developer Beta 8",
      "build": "22A5352e",
      "url": "https://updates.cdn-apple.com/2022SummerSeed/fullrestores/012-70113/6F1F08B7-9A1B-48A9-93DB-55EE21121C87/UniversalMac_13.0_22A5352e_Restore.ipsw",
      "channel": "devbeta",
      "needsCookie": false
    },
    {
      "group": "ventura",
      "name": "macOS 13.0 Developer Beta 7",
      "build": "22A5342f",
      "url": "https://updates.cdn-apple.com/2022SummerSeed/fullrestores/012-66750/108EF06D-FBEE-4910-BA83-56A5C9B54110/UniversalMac_13.0_22A5342f_Restore.ipsw",
      "channel": "devbeta",
      "needsCookie": false
    },
    {
      "group": "ventura",
      "name": "macOS 13.0 Developer Beta 6",
      "build": "22A5331f",
      "url": "https://updates.cdn-apple.com/2022SummerSeed/fullrestores/012-61458/80300AD0-69E5-4429-AE3E-A936CA83B5FC/UniversalMac_13.0_22A5331f_Restore.ipsw",
      "channel": "devbeta",
      "needsCookie": false
    },
    {
      "group": "ventura",
      "name": "macOS 13.0 Developer Beta 5",
      "build": "22A5321d",
      "url": "https://updates.cdn-apple.com/2022SummerSeed/fullrestores/012-51397/8EF0874D-388A-4F62-B58A-89F968DD3082/UniversalMac_13.0_22A5321d_Restore.ipsw",
      "channel": "devbeta",
      "needsCookie": false
    },
    {
      "group": "ventura",
      "name": "macOS 13.0 Developer Beta 4",
      "build": "22A5311f",
      "url": "https://updates.cdn-apple.com/2022SummerSeed/fullrestores/012-43316/6CE4D83A-E44C-4DD1-B47F-DE168355662E/UniversalMac_13.0_22A5311f_Restore.ipsw",
      "channel": "devbeta",
      "needsCookie": false
    },
    {
      "group": "ventura",
      "name": "macOS 13.0 Developer Beta 3 (22A5295i)",
      "build": "22A5295i",
      "url": "https://updates.cdn-apple.com/2022SummerSeed/fullrestores/012-38309/6EDC76A0-4432-4C64-83C5-F43C885A75D6/UniversalMac_13.0_22A5295i_Restore.ipsw",
      "channel": "devbeta",
      "needsCookie": false
    },
    {
      "group": "ventura",
      "name": "macOS 13.0 Developer Beta 3",
      "build": "22A5295h",
      "url": "https://updates.cdn-apple.com/2022SummerSeed/fullrestores/012-34274/130176F5-C4CB-4664-A2F0-F29CA1281694/UniversalMac_13.0_22A5295h_Restore.ipsw",
      "channel": "devbeta",
      "needsCookie": false
    },
    {
      "group": "ventura",
      "name": "macOS 13.0 Developer Beta 2",
      "build": "22A5286j",
      "url": "https://updates.cdn-apple.com/2022SummerSeed/fullrestores/012-30346/9DD787A7-044B-4650-86D4-84E80B6B9C36/UniversalMac_13.0_22A5286j_Restore.ipsw",
      "channel": "devbeta",
      "needsCookie": false
    },
    {
      "group": "ventura",
      "name": "macOS 13.0 Developer Beta 1",
      "build": "22A5266r",
      "url": "https://developer.apple.com/services-account/download?path=%2FWWDC_2022%2FmacOS_13_beta%2FUniversalMac_13.0_22A5266r_Restore.ipsw",
      "channel": "devbeta",
      "needsCookie": true
    },
    {
      "group": "monterey",
      "name": "macOS 12.6.1",
      "build": "21G217",
      "url": "https://updates.cdn-apple.com/2022FallFCS/fullrestores/012-66032/8D8D90C6-A876-4FFF-BBF4-D158939B3841/UniversalMac_12.6.1_21G217_Restore.ipsw",
      "channel": "regular",
      "needsCookie": false
    },
    {
      "group": "monterey",
      "name": "macOS 12.6",
      "build": "21G115",
      "url": "https://updates.cdn-apple.com/2022FallFCS/fullrestores/012-40537/0EC7C669-13E9-49FB-BD64-9EECC1D174B2/UniversalMac_12.6_21G115_Restore.ipsw",
      "channel": "regular",
      "needsCookie": false
    },
    {
      "group": "monterey",
      "name": "macOS 12.5.1",
      "build": "21G83",
      "url": "https://updates.cdn-apple.com/2022SummerFCS/fullrestores/012-51674/A7019DDB-3355-470F-A355-4162A187AB6C/UniversalMac_12.5.1_21G83_Restore.ipsw",
      "channel": "regular",
      "needsCookie": false
    },
    {
      "group": "monterey",
      "name": "macOS 12.5",
      "build": "21G72",
      "url": "https://updates.cdn-apple.com/2022SummerFCS/fullrestores/012-42731/BD9917E0-262C-41C5-A69F-AC316A534A39/UniversalMac_12.5_21G72_Restore.ipsw",
      "channel": "regular",
      "needsCookie": false
    },
    {
      "group": "monterey",
      "name": "macOS 12.4",
      "build": "21F79",
      "url": "https://updates.cdn-apple.com/2022SpringFCS/fullrestores/012-06874/9CECE956-D945-45E2-93E9-4FFDC81BB49A/UniversalMac_12.4_21F79_Restore.ipsw",
      "channel": "regular",
      "needsCookie": false
    },
    {
      "group": "monterey",
      "name": "macOS 12.3.1",
      "build": "21E258",
      "url": "https://updates.cdn-apple.com/2022SpringFCS/fullrestores/002-79219/851BEDF0-19DB-4040-B765-0F4089D1530D/UniversalMac_12.3.1_21E258_Restore.ipsw",
      "channel": "regular",
      "needsCookie": false
    }
  ]
}<|MERGE_RESOLUTION|>--- conflicted
+++ resolved
@@ -75,8 +75,38 @@
     },
     {
       "group": "ventura",
-<<<<<<< HEAD
-=======
+      "name": "macOS 13.5 Developer Beta 4",
+      "build": "22G5059d",
+      "url": "https://updates.cdn-apple.com/2023SpringSeed/fullrestores/042-03209/55CBE04D-FD90-483B-A6D7-45E0FBC1C94F/UniversalMac_13.5_22G5059d_Restore.ipsw",
+      "channel": "devbeta",
+      "needsCookie": false
+    },
+    {
+      "group": "ventura",
+      "name": "macOS 13.5 Developer Beta 3",
+      "build": "22G5048d",
+      "url": "https://updates.cdn-apple.com/2023SpringSeed/fullrestores/032-93679/1D39F2AC-8FD4-46A3-A159-478C76472B16/UniversalMac_13.5_22G5048d_Restore.ipsw",
+      "channel": "devbeta",
+      "needsCookie": false
+    },
+    {
+      "group": "ventura",
+      "name": "macOS 13.5 Developer Beta 2",
+      "build": "22G5038d",
+      "url": "https://updates.cdn-apple.com/2023SpringSeed/fullrestores/032-92523/E476F5EC-D046-4A76-889B-F19DA354459E/UniversalMac_13.5_22G5038d_Restore.ipsw",
+      "channel": "devbeta",
+      "needsCookie": false
+    },
+    {
+      "group": "ventura",
+      "name": "macOS 13.5 Developer Beta 1",
+      "build": "22G5027e",
+      "url": "https://updates.cdn-apple.com/2023SpringSeed/fullrestores/032-86178/CE6C5645-C5C3-41A9-B986-D5F0BD7BB10B/UniversalMac_13.5_22G5027e_Restore.ipsw",
+      "channel": "devbeta",
+      "needsCookie": false
+    },
+    {
+      "group": "ventura",
       "name": "macOS 13.4.1",
       "build": "22F2083",
       "url": "https://updates.cdn-apple.com/2023SpringFCS/fullrestores/042-01864/A8378F91-BA71-40DF-8F0D-606A16F1836B/UniversalMac_13.4.1_22F2083_Restore.ipsw",
@@ -85,47 +115,6 @@
     },
     {
       "group": "ventura",
-      "name": "macOS 13.5 Developer Beta 4",
-      "build": "22G5059d",
-      "url": "https://updates.cdn-apple.com/2023SpringSeed/fullrestores/042-03209/55CBE04D-FD90-483B-A6D7-45E0FBC1C94F/UniversalMac_13.5_22G5059d_Restore.ipsw",
-      "channel": "devbeta",
-      "needsCookie": false
-    },
-    {
-      "group": "ventura",
->>>>>>> c22f44cc
-      "name": "macOS 13.5 Developer Beta 3",
-      "build": "22G5048d",
-      "url": "https://updates.cdn-apple.com/2023SpringSeed/fullrestores/032-93679/1D39F2AC-8FD4-46A3-A159-478C76472B16/UniversalMac_13.5_22G5048d_Restore.ipsw",
-      "channel": "devbeta",
-      "needsCookie": false
-    },
-    {
-      "group": "ventura",
-      "name": "macOS 13.5 Developer Beta 2",
-      "build": "22G5038d",
-      "url": "https://updates.cdn-apple.com/2023SpringSeed/fullrestores/032-92523/E476F5EC-D046-4A76-889B-F19DA354459E/UniversalMac_13.5_22G5038d_Restore.ipsw",
-      "channel": "devbeta",
-      "needsCookie": false
-    },
-    {
-      "group": "ventura",
-      "name": "macOS 13.5 Developer Beta 1",
-      "build": "22G5027e",
-      "url": "https://updates.cdn-apple.com/2023SpringSeed/fullrestores/032-86178/CE6C5645-C5C3-41A9-B986-D5F0BD7BB10B/UniversalMac_13.5_22G5027e_Restore.ipsw",
-      "channel": "devbeta",
-      "needsCookie": false
-    },
-    {
-      "group": "ventura",
-      "name": "macOS 13.4.1",
-      "build": "22F2083",
-      "url": "https://updates.cdn-apple.com/2023SpringFCS/fullrestores/042-01864/A8378F91-BA71-40DF-8F0D-606A16F1836B/UniversalMac_13.4.1_22F2083_Restore.ipsw",
-      "channel": "regular",
-      "needsCookie": false
-    },
-    {
-      "group": "ventura",
       "name": "macOS 13.4",
       "build": "22F66",
       "url": "https://updates.cdn-apple.com/2023SpringFCS/fullrestores/032-84884/F97A22EE-9B5E-4FD5-94C1-B39DCEE8D80F/UniversalMac_13.4_22F66_Restore.ipsw",

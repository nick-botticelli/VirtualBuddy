//
//  LibraryView.swift
//  VirtualBuddy
//
//  Created by Guilherme Rambo on 10/04/22.
//

import SwiftUI
import VirtualCore

public extension String {
    static let vb_libraryWindowID = "library"
}

public struct LibraryView: View {
    @EnvironmentObject private var library: VMLibraryController
    @EnvironmentObject private var sessionManager: VirtualMachineSessionUIManager

    public init() { }

    public var body: some View {
        libraryContents
            .frame(minWidth: 600, maxWidth: .infinity, minHeight: 600, maxHeight: .infinity)
            .toolbar(content: { toolbarContents })
<<<<<<< HEAD
            .onOpenURL { handleOpenURL($0) }
=======
>>>>>>> 477ab7b8
    }

    private var gridSpacing: CGFloat { 16 }
    private var gridItemMinSize: CGFloat { 240 }
    private var gridColumns: [GridItem] {
        [.init(.adaptive(minimum: gridItemMinSize), spacing: gridSpacing)]
    }
    
    @ViewBuilder
    private var libraryContents: some View {
        switch library.state {
        case .loaded(let vms):
            if vms.isEmpty {
                emptyLibraryView
            } else {
                collectionView(with: vms)
            }
        case .loading:
            ProgressView()
        case .failed(let error):
            Text(error.errorDescription!)
        }
    }

    @ViewBuilder
    private var emptyLibraryView: some View {
        VStack(spacing: 16) {
            Text("Your Library is Empty")
                .font(.system(size: 22, weight: .semibold, design: .rounded))

            Text("VirtualBuddy is looking for virtual machines in **\(library.libraryURL.collapsedHomePath)**. You can change this in the app's settings.")
                .multilineTextAlignment(.center)
                .foregroundColor(.secondary)

            Button("Create Your First VM") {
                sessionManager.launchInstallWizard(library: library)
            }
            .controlSize(.large)
            .keyboardShortcut(.defaultAction)
            .padding(.top)
        }
        .frame(maxWidth: 400)
    }

    @ViewBuilder
    private func collectionView(with vms: [VBVirtualMachine]) -> some View {
        ScrollView(.vertical) {
            LazyVGrid(columns: gridColumns, spacing: gridSpacing) {
                ForEach(vms) { vm in
                    Button(vm.name) {
                        sessionManager.launch(vm, library: library)
                    }
                    .buttonStyle(VirtualMachineButtonStyle(vm: vm))
                    .environmentObject(library)
                }
            }
            .padding()
            .padding(.top)
        }
    }

    @ToolbarContentBuilder
    private var toolbarContents: some ToolbarContent {
        ToolbarItemGroup(placement: .primaryAction) {
            Button {
                sessionManager.launchInstallWizard(library: library)
            } label: {
                Image(systemName: "plus")
            }
            .help("Install new VM")
        }
    }
    
<<<<<<< HEAD
    @Environment(\.openCocoaWindow) private var openWindow
    
    private func launch(_ vm: VBVirtualMachine, options: VMSessionOptions? = nil) {
        guard !vm.needsInstall else {
            recoverInstallation(for: vm)
            return
        }

        openWindow(id: vm.id) {
            VirtualMachineSessionView(controller: VMController(with: vm, options: options), ui: VirtualMachineSessionUI(with: vm))
                .environmentObject(library)
                .environmentObject(sessionManager)
        }
    }

    private func recoverInstallation(for vm: VBVirtualMachine) {
        let alert = NSAlert()
        alert.messageText = "Finish Installation"
        alert.informativeText = "In order to start this virtual machine, its operating system needs to be installed. Would you like to install it now?"
        alert.addButton(withTitle: "Install")
        let deleteButton = alert.addButton(withTitle: "Delete")
        deleteButton.hasDestructiveAction = true
        alert.addButton(withTitle: "Cancel")

        let choice = alert.runModal()

        switch choice {
        case .alertFirstButtonReturn:
            launchInstallWizard(restoring: vm)
        case .alertSecondButtonReturn:
            library.performMoveToTrash(for: vm)
        default:
            break
        }
    }

    private func launchInstallWizard(restoring restoreVM: VBVirtualMachine? = nil) {
        openWindow {
            VMInstallationWizard(restoring: restoreVM)
                .environmentObject(library)
        }
    }
    
=======
>>>>>>> 477ab7b8
}

struct LibraryView_Previews: PreviewProvider {
    static var previews: some View {
        LibraryView()
    }
}

fileprivate extension URL {
    var collapsedHomePath: String {
        path.replacingOccurrences(of: NSHomeDirectory(), with: "~")
    }
}

// MARK: - File Opening

private extension LibraryView {

    @MainActor
    func handleOpenURL(_ url: URL) {
        guard let values = try? url.resourceValues(forKeys: [.contentTypeKey]) else { return }

        switch values.contentType {
        case .none:
            return
        case .virtualBuddyVM:
            handleOpenVirtualMachineFile(url, options: nil)
        case .virtualBuddySavedState:
            handleOpenSavedStateFile(url)
        default:
            break
        }
    }

    @MainActor
    func handleOpenVirtualMachineFile(_ url: URL, options: VMSessionOptions?) {
        if let loadedVM = library.virtualMachines.first(where: { $0.bundleURL.path == url.path }) {
            launch(loadedVM, options: options)
        } else {
            do {
                let vm = try VBVirtualMachine(bundleURL: url)

                launch(vm, options: options)
            } catch {
                let alert = NSAlert(error: error)
                alert.runModal()
            }
        }
    }

    @MainActor
    func handleOpenSavedStateFile(_ url: URL) {
        guard #available(macOS 14.0, *) else {
            let alert = NSAlert()
            alert.messageText = "State Restoration Not Supported"
            alert.informativeText = "Virtual machine state restoration requires macOS 14 or later."
            alert.addButton(withTitle: "OK")
            alert.runModal()
            return
        }

        do {
            let model = try library.virtualMachine(forSavedStatePackageURL: url)

            let options = VMSessionOptions(stateRestorationPackageURL: url)

            launch(model, options: options)
        } catch {
            NSAlert(error: error).runModal()
        }
    }

}<|MERGE_RESOLUTION|>--- conflicted
+++ resolved
@@ -22,10 +22,6 @@
         libraryContents
             .frame(minWidth: 600, maxWidth: .infinity, minHeight: 600, maxHeight: .infinity)
             .toolbar(content: { toolbarContents })
-<<<<<<< HEAD
-            .onOpenURL { handleOpenURL($0) }
-=======
->>>>>>> 477ab7b8
     }
 
     private var gridSpacing: CGFloat { 16 }
@@ -99,52 +95,6 @@
         }
     }
     
-<<<<<<< HEAD
-    @Environment(\.openCocoaWindow) private var openWindow
-    
-    private func launch(_ vm: VBVirtualMachine, options: VMSessionOptions? = nil) {
-        guard !vm.needsInstall else {
-            recoverInstallation(for: vm)
-            return
-        }
-
-        openWindow(id: vm.id) {
-            VirtualMachineSessionView(controller: VMController(with: vm, options: options), ui: VirtualMachineSessionUI(with: vm))
-                .environmentObject(library)
-                .environmentObject(sessionManager)
-        }
-    }
-
-    private func recoverInstallation(for vm: VBVirtualMachine) {
-        let alert = NSAlert()
-        alert.messageText = "Finish Installation"
-        alert.informativeText = "In order to start this virtual machine, its operating system needs to be installed. Would you like to install it now?"
-        alert.addButton(withTitle: "Install")
-        let deleteButton = alert.addButton(withTitle: "Delete")
-        deleteButton.hasDestructiveAction = true
-        alert.addButton(withTitle: "Cancel")
-
-        let choice = alert.runModal()
-
-        switch choice {
-        case .alertFirstButtonReturn:
-            launchInstallWizard(restoring: vm)
-        case .alertSecondButtonReturn:
-            library.performMoveToTrash(for: vm)
-        default:
-            break
-        }
-    }
-
-    private func launchInstallWizard(restoring restoreVM: VBVirtualMachine? = nil) {
-        openWindow {
-            VMInstallationWizard(restoring: restoreVM)
-                .environmentObject(library)
-        }
-    }
-    
-=======
->>>>>>> 477ab7b8
 }
 
 struct LibraryView_Previews: PreviewProvider {
